# DeepConcolic (Concolic Testing for Deep Neural Networks)

![alt text](images/deepconcolic-logo2.png)


Concolic testing alternates between CONCrete program execution and symbOLIC analysis to explore the execution paths of a software program and to increase code coverage. In this paper, we develop the first concolic testing approach for Deep Neural Networks (DNNs). More specifically, we utilise quantified linear arithmetic over rationals to express test requirements that have been studied in the literature, and then develop a coherent method to perform concolic testing with the aim of better coverage. Our experimental results show the effectiveness of the concolic testing approach in both achieving high coverage and finding adversarial examples.

The paper is available in https://arxiv.org/abs/1805.00089.

# Work Flow
![alt text](ASE-experiments/PaperData/Work_Flow.png)

# Sample Results
![alt text](ASE-experiments/PaperData/Adversarial_Examples-b.png)
![alt text](ASE-experiments/PaperData/Concolic_Testing_Results.png )

# Run  

```
usage: deepconcolic.py [-h] [--model MODEL] [--inputs DIR] --outputs DIR
                       [--criterion nc, ssc...] [--init INT]
<<<<<<< HEAD
                       [--max-iterations INT] [--rng-seed SEED]
                       [--labels FILE]
=======
                       [--max-iterations INT] [--save-all-tests]
                       [--rng-seed SEED] [--labels FILE]
>>>>>>> b01d649f
                       [--dataset {mnist,fashion_mnist,cifar10,OpenML:har}]
                       [--vgg16-model] [--filters {LOF}] [--norm linf, l0]
                       [--input-rows INT] [--input-cols INT]
                       [--input-channels INT] [--cond-ratio FLOAT]
                       [--top-classes INT] [--layer-index INT [INT ...]]
                       [--feature-index INT] [--fuzzing] [--num-tests INT]
                       [--num-processes INT] [--sleep-time INT]
                       [--dbnc-spec SPEC]

Concolic testing for neural networks

optional arguments:
  -h, --help            show this help message and exit
  --model MODEL         the input neural network model (.h5)
  --inputs DIR          the input test data directory
  --outputs DIR         the outputput test data directory
  --criterion nc, ssc...
                        the test criterion
  --init INT            number of test samples to initialize the engine
  --max-iterations INT  maximum number of engine iterations (use < 0 for
                        unlimited)
<<<<<<< HEAD
=======
  --save-all-tests      save all generated tests in output directory; only
                        adversarial examples are kept by default
>>>>>>> b01d649f
  --rng-seed SEED       Integer seed for initializing the internal random
                        number generator, and therefore get some(what)
                        reproducible results
  --labels FILE         the default labels
  --dataset {mnist,fashion_mnist,cifar10,OpenML:har}
                        selected dataset
  --vgg16-model         vgg16 model
  --filters {LOF}       additional filters used to put aside generated test
                        inputs that are too far from training data (there is
                        only one filter to choose from for now; the plural is
                        used for future-proofing)
  --norm linf, l0       the norm metric
  --input-rows INT      input rows
  --input-cols INT      input cols
  --input-channels INT  input channels
  --cond-ratio FLOAT    the condition feature size parameter (0, 1]
  --top-classes INT     check the top-xx classifications
  --layer-index INT [INT ...]
                        to test a particular layer
  --feature-index INT   to test a particular feature map
  --fuzzing             to start fuzzing
  --num-tests INT       number of tests to generate
  --num-processes INT   number of processes to use
  --sleep-time INT      fuzzing sleep time
  --dbnc-spec SPEC      Feature extraction and discretisation specification
```

The neural network model under tested is specified by ``--model`` and a set of raw test data should be given
by using ``--inputs``. Some popular datasets like MNIST and CIFAR10 can be directly specified by using the
``--dataset`` option directly. ``--criterion`` is used to choose the coverage
criterion and ``--norm`` helps select the norm metric to measure the distance between inputs. Some examples
to run DeepConcolic are in the following.

To run an MNIST model

```
python deepconcolic.py --model ../saved_models/mnist_complicated.h5 --dataset mnist --outputs outs/
```

To run an CIFAR10 model

```
python deepconcolic.py --model ../saved_models/cifar10_complicated.h5 --dataset cifar10 --outputs outs/
```

To test a particular layer
```
python deepconcolic.py --model ../saved_models/cifar10_complicated.h5 --dataset cifar10 --outputs outs/ --layer-index 2
```

To run MC/DC for DNNs on the CIFAR-10 model

```
python deepconcolic.py --model ../saved_models/cifar10_complicated.h5 --criterion ssc --cond-ratio 0.1 --dataset cifar10 --outputs outs
```

To run MC/DC for DNNs on the VGG16 model (with input images from the ``data`` sub-directory)

```
python deepconcolic.py --vgg16-model --inputs data/ --outputs outs --cond-ratio 0.1 --top-classes 5 --labels labels.txt --criterion ssc
```

To run Concolic Sign-sign-coverage (MC/DC) for DNNs on the MNIST model

```
python deepconcolic.py --model ../saved_models/mnist_complicated.h5 --dataset mnist --outputs outs --criterion ssclp
```

DeepConcolic nows supports an experimental fuzzing engine. Try ``--fuzzing`` to use it. The following command will result in: one ``mutants`` folder, one ``advs`` folder for adversarial examples and an adversarial list ``adv.list``.

```
python src/deepconcolic.py --fuzzing --model ./saved_models/mnist2.h5 --inputs data/mnist-seeds/ --outputs outs --input-rows 28 --input-cols 28
```

To run Concolic BN-based Feature coverage (BFCov) for DNNs on the MNIST model
```
python deepconcolic.py --model ../saved_models/mnist_complicated.h5 --criterion bfc --norm linf --dataset mnist --outputs outs --dbnc-spec ../dbnc/example.yaml
```
See [the example YAML specification](dbnc/example.yaml) for details on how to configure the BN-based abstraction.


To run Concolic BN-based Feature-dependence coverage (BFdCov) for DNNs on the MNIST model
```
python deepconcolic.py --model ../saved_models/mnist_complicated.h5 --criterion bfdc --norm linf --dataset mnist --outputs outs --dbnc-spec ../dbnc/example.yaml
```


### Concolic Testing on Lipschitz Constants for DNNs

To run Lipschitz Constant Testing, please refer to instructions in folder "Lipschitz Constant Testing".

# Dependencies
We suggest to create an environment using [miniconda](https://docs.conda.io/en/latest/miniconda.html) as follows:
```
conda create --name deepconcolic
conda activate deepconcolic
conda install opencv 
pip3 install scikit-learn\>=0.22
pip3 install tensorflow\>=2.3
pip3 install pulp\>=2
pip3 install adversarial-robustness-toolbox\>=1.3
pip3 install pomegranate\>=0.13.4
```

Note as of September 2020 one may need to append `--use-feature=2020-resolver` at the end of each `pip3 install` command-line to work-around errors in dependency resolution.  Further missing dependency errors for a package _p_ can then be solved by uninstalling/installing _p_.

# Publications

```
@inproceedings{swrhkk2018,
  AUTHOR    = { Sun, Youcheng
                and Wu, Min
                and Ruan, Wenjie
                and Huang, Xiaowei
                and Kwiatkowska, Marta
                and Kroening, Daniel },
  TITLE     = { Concolic Testing for Deep Neural Networks },
  BOOKTITLE = { Automated Software Engineering (ASE) },
  PUBLISHER = { ACM },
  PAGES     = { 109--119 },
  ISBN      = { 978-1-4503-5937-5 },
  YEAR      = { 2018 }
}
```
```
@article{sun2018testing,
  AUTHOR    = { Sun, Youcheng
                and Huang, Xiaowei
                and Kroening, Daniel },
  TITLE     = { Testing Deep Neural Networks },
  JOURNAL   = { arXiv preprint arXiv:1803.04792 },
  YEAR      = { 2018 }
}
```<|MERGE_RESOLUTION|>--- conflicted
+++ resolved
@@ -19,13 +19,8 @@
 ```
 usage: deepconcolic.py [-h] [--model MODEL] [--inputs DIR] --outputs DIR
                        [--criterion nc, ssc...] [--init INT]
-<<<<<<< HEAD
-                       [--max-iterations INT] [--rng-seed SEED]
-                       [--labels FILE]
-=======
                        [--max-iterations INT] [--save-all-tests]
                        [--rng-seed SEED] [--labels FILE]
->>>>>>> b01d649f
                        [--dataset {mnist,fashion_mnist,cifar10,OpenML:har}]
                        [--vgg16-model] [--filters {LOF}] [--norm linf, l0]
                        [--input-rows INT] [--input-cols INT]
@@ -47,11 +42,8 @@
   --init INT            number of test samples to initialize the engine
   --max-iterations INT  maximum number of engine iterations (use < 0 for
                         unlimited)
-<<<<<<< HEAD
-=======
   --save-all-tests      save all generated tests in output directory; only
                         adversarial examples are kept by default
->>>>>>> b01d649f
   --rng-seed SEED       Integer seed for initializing the internal random
                         number generator, and therefore get some(what)
                         reproducible results
