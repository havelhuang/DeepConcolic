--- conflicted
+++ resolved
@@ -23,38 +23,14 @@
                        [--vgg16-model] [--norm linf, l0] [--input-rows INT]
                        [--input-cols INT] [--input-channels INT]
                        [--cond-ratio FLOAT] [--top-classes INT]
-<<<<<<< HEAD
-                       [--layer-index INT] [--dbnc-spec SPEC]
-=======
                        [--layer-index INT [INT ...]] [--feature-index INT]
+                       [--dbnc-spec SPEC]
                        [--fuzzing] [--num-tests INT] [--num-processes INT]
                        [--sleep-time INT]
->>>>>>> 04a5efdd
 
 Concolic testing for neural networks
 
 optional arguments:
-<<<<<<< HEAD
-  -h, --help                   show this help message and exit
-  --model MODEL                the input neural network model (.h5)
-  --inputs DIR                 the input test data directory
-  --outputs DIR                the outputput test data directory
-  --training-data DIR          the extra training dataset
-  --criterion nc, ssc...       
-                               the test criterion
-  --labels FILE                the default labels
-  --mnist-dataset              MNIST dataset
-  --cifar10-dataset            CIFAR-10 dataset
-  --vgg16-model                vgg16 model
-  --norm linf, l0              the norm metric
-  --input-rows INT             input rows
-  --input-cols INT             input cols
-  --input-channels INT         input channels
-  --cond-ratio FLOAT           the condition feature size parameter (0, 1]
-  --top-classes INT            check the top-xx classifications
-  --layer-index INT0 ... INTn  to test particular layers
-  --dbnc-spec SPEC             to give options for DBN-based coverage
-=======
   -h, --help            show this help message and exit
   --model MODEL         the input neural network model (.h5)
   --inputs DIR          the input test data directory
@@ -75,11 +51,11 @@
   --layer-index INT [INT ...]
                         to test a particular layer
   --feature-index INT   to test a particular feature map
+  --dbnc-spec SPEC             to give options for DBN-based coverage
   --fuzzing             to start fuzzing
   --num-tests INT       number of tests to generate
   --num-processes INT   number of processes to use
   --sleep-time INT      fuzzing sleep time
->>>>>>> 04a5efdd
 ```
 
 The neural network model under tested is specified by ``--model`` and a set of raw test data should be given
@@ -131,14 +107,14 @@
 
 To run Concolic BN-based Feature coverage (BFCov) for DNNs on the MNIST model
 ```
-python deepconcolic.py --model ../saved_models/mnist_complicated.h5 --criterion bfc --norm linf --mnist-data --outputs outs --dbnc-spec ../dbnc/example.yaml
+python deepconcolic.py --model ../saved_models/mnist_complicated.h5 --criterion bfc --norm linf --dataset mnist --outputs outs --dbnc-spec ../dbnc/example.yaml
 ```
 See [the example YAML specification](dbnc/example.yaml) for details on how to configure the BN-based abstraction.
 
 
 To run Concolic BN-based Feature-dependence coverage (BFdCov) for DNNs on the MNIST model
 ```
-python deepconcolic.py --model ../saved_models/mnist_complicated.h5 --criterion bfdc --norm linf --mnist-data --outputs outs --dbnc-spec ../dbnc/example.yaml
+python deepconcolic.py --model ../saved_models/mnist_complicated.h5 --criterion bfdc --norm linf --dataset mnist --outputs outs --dbnc-spec ../dbnc/example.yaml
 ```
 
 
@@ -154,12 +130,8 @@
 conda install opencv 
 pip3 install tensorflow\>=2.3
 pip3 install pulp\>=2
-<<<<<<< HEAD
-pip3 install adversarial-robustness-toolbox
+pip3 install adversarial-robustness-toolbox\>=1.3
 pip3 install pomegranate\>=0.13.4
-=======
-pip3 install adversarial-robustness-toolbox\>=1.3
->>>>>>> 04a5efdd
 ```
 
 Note as of September 2020 one may need to append `--use-feature=2020-resolver` at the end of each `pip3 install` command-line to work-around errors in dependency resolution.  Further missing dependency errors for a package _p_ can then be solved by uninstalling/installing _p_.
