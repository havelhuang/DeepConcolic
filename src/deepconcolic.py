--- conflicted
+++ resolved
@@ -2,21 +2,13 @@
 import sys
 import os
 import cv2
-<<<<<<< HEAD
 import yaml
-from utils import *
-from deepconcolic_fuzz import deepconcolic_fuzz
-
-def deepconcolic(criterion, norm, test_object, report_args, engine_args = {},
-                 dbnc_spec = {}):
-=======
 import datasets
 from utils import *
 from deepconcolic_fuzz import deepconcolic_fuzz
 
-def deepconcolic(criterion, norm, test_object, report_args,
-                 engine_args = {}, **engine_run_args):
->>>>>>> 04a5efdd
+def deepconcolic(criterion, norm, test_object, report_args, engine_args = {},
+                 dbnc_spec = {}, **engine_run_args):
   engine = None
   if criterion=='nc':                   ## neuron cover
     from nc import setup as nc_setup
@@ -275,21 +267,13 @@
   test_object.check_layer_indices (criterion)
 
   deepconcolic (criterion, norm, test_object,
-<<<<<<< HEAD
-                report_args = { 'save_input_func': save_input,
-                                'inp_ub': inp_ub,
-                                'outs': outs },
-                engine_args = { 'initial_test_cases': init_tests,
-                                'max_iterations': None },
-                dbnc_spec = dbnc_spec)
-=======
                 report_args = { 'outdir': OutputDir (outs, log = True),
                                 'save_new_tests': True,
                                 'save_input_func': save_input,
                                 'inp_ub': inp_ub },
+                dbnc_spec = dbnc_spec,
                 initial_test_cases = init_tests,
                 max_iterations = None)
->>>>>>> 04a5efdd
 
 if __name__=="__main__":
   try:
