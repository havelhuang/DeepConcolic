from typing import *
from utils import *
from functools import reduce
from sklearn.model_selection import train_test_split
import yaml                             # for dumping record
import hashlib                          # for hashing test inputs

# ---


# Define an alias type for inputs
Input = NewType("Input", np.ndarray)

class InputsDict (NPArrayDict):
  pass


# ---

class _InputsStatBasedInitializable:

  @abstractmethod
  def inputs_stat_initialize (self,
                            train_data: raw_datat = None,
                            test_data: raw_datat = None) -> None:
    print (self)
    raise NotImplementedError

# ---

class _ActivationStatBasedInitializable:

  def stat_based_basic_initializers(self):
    """
    Stat-based initialization steps (non-batched).

    Returns a list of dictionaries (or `None`) with the following
    entries:

    - name: short description of what's computed;

    - layer_indexes: a list or set of indexes for layers whose
      activations values are needed;

    - once: a callable taking a mapping (as a dictionary) from each
      layer index given in `layer_indexes` to activation values for
      the corresponding layer; this is to be called only once during
      initialization of the analyzer;

    - print (optional): a function that prints a summary of results.
    """
    return []


  def stat_based_incremental_initializers(self):
    """
    Stat-based incremental initialization steps.

    Returns a list of dictionaries (or `None`) with the following
    entries:

    - name: short description of what's computed;

    - accum: a callable taking batched activation values for every
      layer and any accumulator that is (initially `None`), and
      returns a new or updated accumulator.  This is called at least
      once.

    - final: optional function that is called with the final
      accumulator once all batched activations have been passed to
      `accum`;

    - print (optional): a function that prints a summary of results.
    """
    return []


  def stat_based_train_cv_initializers(self):
    """
    Stat-based initialization steps with optional cross-validation
    performed on training data.

    Returns a list of dictionaries (or `None`) with the following
    entries:

    - name: short description of what's computed;

    - layer_indexes: a list or set of indexes for layers whose
      activations values are needed;

    - test_size & train_size: (as in
      `sklearn.model_selection.train_test_split`)

    - train: a callable taking some training data as mapping (as a
      dictionary) from each layer index given in `layer_indexes` to
      activation values for the corresponding layer, and two keyword
      arguments `true_labels` and `pred_labels` that hold the
      corresponding true and predicted labels. Returns some arbitrary
      object, and is to be called only once during initialization;

    - test: a callable taking some extra training data and associated
      labels as two separate mappings (as a dictionary) from each
      layer index given in `layer_indexes` to activation values for
      the corresponding layer.

    Any function given as entries above is always called before
    functions returned by `stat_based_test_cv_initializers`, but after
    those retured by `stat_based_basic_initializers` and
    `stat_based_incremental_initializers`.
    """
    return []


  def stat_based_test_cv_initializers(self):
    """
    Stat-based initialization steps with optional cross-validation
    performed on test data.

    Returns a list of dictionaries (or `None`) with the following
    entries:

    - name: short description of what's computed;

    - layer_indexes: a list or set of indexes for layers whose
      activations values are needed;

    - test_size & train_size: (as in
      `sklearn.model_selection.train_test_split`)

    - train: a callable taking some test data as mapping (as a
      dictionary) from each layer index given in `layer_indexes` to
      activation values for the corresponding layer, and two keyword
      arguments `true_labels` and `pred_labels` that hold the
      corresponding true and predicted labels. Returns some arbitrary
      object, and is to be called only once during initialization;

    - test: a callable taking some extra test data and associated
      labels as two separate mappings (as a dictionary) from each
      layer index given in `layer_indexes` to activation values for
      the corresponding layer.

    Any function given as entries above is always called last.
    """
    # - accum_test: a callable that is called with the object returned
    #   by `train`, along with batched activation values for every layer
    #   on the test data, and returns a new or updated accumulator.
    #   This is called at least once.
    #
    # - final_test: optional function that is called with the final test
    #   accumulator once all batched test activations have been passed
    #   to  `accum_test`.
    return []


# ---


class StaticFilter:
  '''
  A static filter can be used to compare any concrete input against a
  pre-computed dataset.
  '''

  @abstractmethod
  def close_enough(self, x: Input) -> bool:
    raise NotImplementedError


# ---


class DynamicFilter:
  '''
  A dynamic filter can be used to compare any concrete input against a
  given reference set.
  '''

  @abstractmethod
  def close_to(self, refs: Sequence[Input], x: Input) -> bool:
    raise NotImplementedError


# ---


class Metric (DynamicFilter):
  '''
  For now, we can assume that every metric can also be used as a
  filter to compare and assess concrete inputs.
  '''

  def __init__(self, factor = 0.25, scale = 1, **kwds):
    '''
    The `factor` argument determines closeness when the object is used
    as a filter; defaults to 1/4.  In turn, `scale` is applied on
    involved scalar values (e.g. pixels) when computing distances.
    '''
    self.factor = factor
    self.scale = scale
    super().__init__(**kwds)


  @abstractmethod
  def distance(self, x, y):
    '''
    Returns the distance between two concrete inputs `x` and `y`.
    '''
    raise NotImplementedError


  @property
  def is_int(self):
    '''
    Holds iff Integer metrics.
    '''
    return False


# ---


class TestTarget:
  '''
  Base record of test targets.
  '''

  @abstractmethod
  def cover(self, acts) -> None:
    '''
    Record that the target has been covered by the given set of
    activations.
    '''
    raise NotImplementedError


  def log_repr(self) -> str:
    '''
    Returns a single-line string representation of the target suitable
    for logging.
    '''
    raise NotImplementedError


# ---


class Analyzer:
  '''
  Base class for any kind of analyzer that is able to construct new
  concrete inputs.
  '''

  def __init__(self, analyzed_dnn = None, input_bounds: Optional[Bounds] = None, **kwds):
    assert analyzed_dnn is not None
    assert input_bounds is None or isinstance (input_bounds, Bounds)
    self._analyzed_dnn = analyzed_dnn
    self._input_bounds = input_bounds
    super().__init__(**kwds)

  # ---

  # TODO: `dnn` and the two methods below (previously in test_objectt)
  # would deserve to be on their own as they are not strictly speaking
  # analyzer-dependent.  Yet they stay there for now as analyzers,
  # criteria, and engines rely on at least one of them.

  @property
  def dnn(self) -> keras.Model:
    '''
    The analyzed DNN.
    '''
    return self._analyzed_dnn


  def eval(self, i, allow_input_layer = False):
    '''
    Returns the activations associated to a given input.
    '''
    return eval (self.dnn, i, allow_input_layer)


  def eval_batch(self, i, allow_input_layer = False):
    '''
    Returns all activations associated to a given input batch.
    '''
    return eval_batch (self.dnn, i, allow_input_layer)


  @abstractmethod
  def input_metric(self) -> Metric:
    '''
    Returns the metric used to compare concrete inputs.
    '''
    raise NotImplementedError


  @property
  def input_bounds(self) -> List[Bounds]:
    '''
    Returns the bounds on generated inputs.
    '''
    return [self._input_bounds] if self._input_bounds is not None else []


# ---


class Analyzer4RootedSearch (Analyzer):
  '''
  Analyzers that are able to find new concrete inputs close to a given
  input should inherit this class.
  '''

  @abstractmethod
  def search_input_close_to(self, x, target: TestTarget) -> Optional[Tuple[float, Input]]:
    '''
    Generates a new concrete input close to `x`, that fulfills test
    target `target`.

    Returns a tuple `(d, y)`, that is a new concrete input `y` along
    with its distance `d` w.r.t the input metric, or `None` is
    unsuccessful.
    '''
    raise NotImplementedError


# ---


class Analyzer4FreeSearch (Analyzer):
  '''
  Analyzers that are able to find new concrete inputs close to any
  input from a give set of test cases.
  '''

  @abstractmethod
  def search_close_inputs(self, target: TestTarget) -> Optional[Tuple[float, Input, input]]:
    '''
    Generates a new concrete input that fulfills test target `target`.

    Returns a tuple `(d, base, new)` where `base` is a concrete
    element from a set given on initialization (typically for now, raw
    data from `test_object`) and `new` is a new concrete input at
    distance `d` from `base`, or `None` is unsuccessful.
    '''
    raise NotImplementedError


# ---


class Report:
  '''
  A simple class to take reporting stuff out from the engine.
  '''

  def __init__(self,
               base_name = '',
               outdir: OutputDir = None,
               save_new_tests = False,
               adv_dist_period = 100,
               save_input_func = None,
               amplify_diffs = False,
               inp_up = 1,
               **kwds):

    self.adversarials = []
    self.base_name = base_name
    self.save_new_tests = save_new_tests
    self.adv_dist_period = adv_dist_period
    self.outdir = outdir or OutputDir ()
    assert isinstance (self.outdir, OutputDir)
    self.base = self.outdir.stamped_filename (self.base_name)
    self.report_file = self.outdir.filepath (self.base + '_report.txt')
    self.save_input_func = save_input_func
    self.amplify_diffs = amplify_diffs
    p1 ('Reporting into: {0}'.format (self.report_file))
    self.ntests = 0
    self.nsteps = 0


  def _save_input(self, im, name, log = None):
    if self.save_input_func != None:
      self.save_input_func (im, name, self.outdir.path, log)


  def _save_derived_input(self, new, origin, diff = None, log = None):
    self._save_input (new[0], new[1], log)
    self._save_input (origin[0], origin[1], log)
    if diff is not None:
      self._save_input (diff[0], diff[1], log)


  def save_input(self, i, suff):
    self._save_input (i, self.base + '_' + suff)


  def new_test(self, new = (), orig = (), dist = None, is_int = None):
    if self.save_new_tests:
      if self.amplify_diffs:
        diff = np.abs(new[0] - orig[0])
        diff *= 0.5 / np.max (diff)
      else:
        diff = new[0] - orig[0]
      self._save_derived_input ((new[0], '{0.ntests}-ok-{1}'.format (self, new[1])),
                                (orig[0], '{0.ntests}-original-{1}'.format (self, orig[1])),
                                (diff, '{0.ntests}-diff-{1}'.format (self, orig[1])))
    self.ntests += 1


  @property
  def num_steps(self):
    return self.nsteps


  @property
  def num_tests(self):
    return self.ntests


  @property
  def num_adversarials(self):
    return len(self.adversarials)


  def new_adversarial(self, new = (), orig = (), dist = None, is_int = None):
    self.adversarials.append ((orig, new, dist))
    self._save_derived_input ((new[0], '{0.ntests}-adv-{1}'.format (self, new[1])),
                              (orig[0], '{0.ntests}-original-{1}'.format (self, orig[1])),
                              (np.abs(new[0] - orig[0]), '{0.ntests}-diff-{1}'.format (self, orig[1])))
    if self.num_adversarials % self.adv_dist_period == 0:
      print_adversarial_distribution (
        [ d for o, n, d in self.adversarials ],
        self.outdir.filepath (self.base + '_adversarial-distribution.txt'),
        int_flag = is_int)
    self.ntests += 1


  def step(self, *args, dry = False) -> None:
    '''
    Prints a single report line.

    Do not count as new step if `dry` holds.
    '''
    append_in_file (self.report_file, *args, '\n')
    if not dry:
      self.nsteps += 1


  def record(self, test_cases, record, **kwds) -> None:
    """
    Outputs a record about all initial and generated test cases.

    The record essentually encodes the tree that enables one to trace
    the origins of all generated tests.
    """
    tests = [ dict (**record[x],
                    md5 = hashlib.md5 (x).hexdigest ())
              for x in test_cases ]
    advrs = [ dict (**record[n[0]],
                    md5 = hashlib.md5 (n[0]).hexdigest ())
              for _o, n, _d in self.adversarials ]
    data = dict (passed_tests = tests,
                 adversarials = advrs,
                 **kwds)
    path = self.outdir.stamped_filepath ('record', suff = '.yml')
    with open(path, 'w') as f:
      yaml.dump (data, f)



# ---


class EarlyTermination (Exception):
  '''
  Exception raised by criteria when no new test target can be found.
  '''
  pass


# ---


_log_target_selection_level = 1


class Criterion (_ActivationStatBasedInitializable):
  '''
  Base class for test critieria.

  Note that a criterion MUST inherit either (or both)
  :class:`Criterion4FreeSearch` or :class:`Criterion4RootedSearch`.
  '''

  def __init__(self,
               analyzer: Analyzer = None,
               prefer_rooted_search = None,
               verbose: int = 1,
               **kwds):
    '''
    A criterion operates based on an `analyzer` to find new concrete
    inputs.

    Flag `prefer_rooted_search` can be used in case both the criterion
    and the analyzer support the two kinds of search; the default
    behavior is to select rooted search.
    '''
    assert isinstance (analyzer, Analyzer)
    super().__init__(**kwds)
    self.analyzer = analyzer
    self.test_cases = []
    self.verbose = some (verbose, 1)
    self.rooted_search = self._rooted_search (prefer_rooted_search)


  # True for rooted search, False for free search
  def _rooted_search(self, prefer_rooted_search = None):
    '''
    Holds if rooted-search mode is selected and the criterion and
    analyzer pair supports it.

    Parameters
    ----------
    prefer_rooted_search: bool, optional

    Returns
    -------
    whether rooted search mode is selected.

    '''
    rooted_ok = (isinstance (self.analyzer, Analyzer4RootedSearch) and
                 isinstance (self, Criterion4RootedSearch))
    free_ok = (isinstance (self.analyzer, Analyzer4FreeSearch) and
               isinstance (self, Criterion4FreeSearch))
    if not (free_ok or rooted_ok):
      sys.exit ('Incompatible pair criterion/analyzer')
    if free_ok and rooted_ok and prefer_rooted_search is None:
      p1 ('Arbitrarily selecting rooted search against free search.')
    return rooted_ok and (prefer_rooted_search is None or prefer_rooted_search)


  # ---


  @abstractmethod
  def __repr__(self):
    raise NotImplementedError


  @abstractmethod
  def finalize_setup(self):
    """
    Called once after any stat-based initialization (see, e.g.,
    :meth:`stat_based_basic_initializers`), and before any call to
    :meth:`add_new_test_cases`, :meth:`coverage`, and
    :meth:`search_next`.
    """
    raise NotImplementedError
    # self.analyzer.finalize_setup ()


  def reset(self):
    '''
    Empties the set of test cases
    '''
    self.test_cases = []


  @abstractmethod
  def coverage(self) -> Coverage:
    '''
    Returns a measure of the current coverage.
    '''
    raise NotImplementedError


  @property
  def metric(self) -> Metric:
    '''
    Returns the metric used by the analyzer to compare concrete
    inputs.
    '''
    return self.analyzer.input_metric ()


  @property
  def num_test_cases(self) -> int:
    '''
    Returns the number of test cases.
    '''
    return len(self.test_cases)


  def pop_test(self) -> None:
    '''
    Removes the last registered test (while keeping its coverage).
    '''
    self.test_cases.pop ()


  # final as well
  def add_new_test_cases(self, tl: Sequence[Input],
                         covered_target: TestTarget = None) -> None:
    """
    As its name says, this method adds a given series of inputs into
    the set of test cases.  It then calls :meth:`register_new_activations`.
    """
    tp1 ('Adding {} test case{}'.format (*s_(len (tl))))
    self.test_cases.extend (tl)
    for acts in self._batched_activations (tl, allow_input_layer = False):
      if covered_target is not None:
        covered_target.cover (acts)
      self.register_new_activations (acts)

  def _batched_activations(self, tl: Sequence[Input], **kwds):
    batches = np.array_split (tl, len (tl) // 100 + 1)
    for batch in batches:
      yield (self.analyzer.eval_batch (batch, **kwds))


  @abstractmethod
  def register_new_activations(self, acts) -> None:
    """
    Method called whenever new test cases are registered.  Overload
    this method to update coverage.
    """
    raise NotImplementedError


  def search_next(self) -> Tuple[Union[Tuple[Input, Input, float], None], TestTarget]:
    '''
    Selects a new test target based (see
    :class:`Criterion4RootedSearch` and
    :class:`Criterion4FreeSearch`), and then uses the analyzer to find
    a new concrete input.

    Returns a pair of:

    - either `None` in case of failure of the analyzer, or a triple
      `(x0, x1, d)`, `x1` being the new concrete input generated by
      the analyzer;

    - the test target considered.
    '''
    if self.rooted_search:
      x0, target = self.find_next_rooted_test_target ()
      if self.verbose >= _log_target_selection_level:
        p1 (f'| Targeting {target}')
      x1_attempt = self.analyzer.search_input_close_to (x0, target)
      if x1_attempt == None:
        return None, target
      else:
        d, x1 = x1_attempt
        return (x0, x1, d), target
    else:
      target = self.find_next_test_target ()
      if self.verbose >= _log_target_selection_level:
        p1 (f'| Targeting {target}')
      attempt = self.analyzer.search_close_inputs (target)
      if attempt == None:
        return None, target
      else:
        d, x0, x1 = attempt
        return (x0, x1, d), target


  # ---

# ---



class Criterion4RootedSearch (Criterion):
  '''
  Any criterion that can be used to find a pair of a base test case
  and a test target should inherit this class.
  '''

  @abstractmethod
  def find_next_rooted_test_target(self) -> Tuple[Input, TestTarget]:
    '''
    Seeks a new test target associated with an existing test input
    taken from the set of recorded test cases.

    Note this method MUST perform enough bookkeeping so that two
    successive calls that are not interleaved with any call to
    :meth:`Criterion.add_new_test_cases` return different results.
    This property is to enforce progress upon unsuccessful search of
    concrete inputs.
    '''
    raise NotImplementedError


# ---


class Criterion4FreeSearch (Criterion):
  '''
  Any criterion that can be used to select a test target without
  relying on activation data or previously inserted test cases should
  inherit this class.
  '''

  @abstractmethod
  def find_next_test_target(self) -> TestTarget:
    '''
    Seeks and returns a new test target.
    '''
    raise NotImplementedError


# ---


def setup_basic_report(criterion: Criterion, **kwds) -> Report:
  '''
  Returns a very basic report object that feeds files whose base names
  are constructed from the provided criterion.

  Extra keyword arguments are passed on to the constructor of
  :class:`Report`.
  '''
  return Report (base_name = '{0}_{0.metric}'.format (criterion), **kwds)


# ---


class Engine:
  '''
  Core Deepconcolic engine.
  '''

  def __init__(self, test_data, train_data,
               criterion: Criterion,
               custom_filters: Sequence[Union[StaticFilter, DynamicFilter]] = [],
               **kwds):
    """
    Builds a test engine with the given DNN, reference data, and test
    criterion.  Uses the input metric provided by the
    criterion-specific analyzer as filter for assessing legitimacy of
    new test inputs, unless `custom_filters` is not `None`.
    """
    self.ref_data = test_data
    self.train_data = train_data
    self.criterion = criterion
    fltrs = [criterion.metric]
    fltrs += custom_filters \
             if isinstance (custom_filters, list) \
             else [custom_filters]
    # NB: note some filters may belong to both lists:
    self.static_filters = [ f for f in fltrs if isinstance (f, StaticFilter) ]
    self.dynamic_filters = [ f for f in fltrs if isinstance (f, DynamicFilter) ]
    super().__init__(**kwds)
    self._stat_based_inits ()
    self._initialized = False


  def __repr__(self):
    return 'criterion {0} with norm {0.metric}'.format (self.criterion)


  def _run_test(self, x):
    return np.argmax (self.criterion.analyzer.dnn.predict (np.array([x])))


  def _run_tests(self, xl):
    return np.argmax (self.criterion.analyzer.dnn.predict (np.array(xl)),
                      axis = 1)


  def _initialize_search (self, report: Report, initial_test_cases = None):
    '''
    Method called once at the beginning of search.
    '''
    xl = []
    if initial_test_cases is not None and initial_test_cases > 0:
      x = self.ref_data.data
      x = x[self._run_tests (x) == self.ref_data.labels]
      x = np.random.default_rng().choice (a = x, axis = 0,
                                          size = min (initial_test_cases, len (x)))
      p1 ('Initializing with {} randomly selected test case{} that {} correctly classified.'
          .format(*s_(len (x)), is_are_(len (x))[1]))
      self.criterion.add_new_test_cases (x)
    elif initial_test_cases is None and self.criterion.rooted_search:
      p1 ('Randomly selecting an input from test data.')
      x = np.random.default_rng().choice (a = self.ref_data.data, axis = 0)
      report.save_input (x, 'seed-input')
      self.criterion.add_new_test_cases ([x])


  def run(self,
          report: Union[Report, Callable[[Criterion], Report]] = setup_basic_report,
          initial_test_cases = None,
          check_root_only: bool = True,
          max_iterations = -1,
          **kwds) -> Report:
    '''
    Uses `report` to construct a helper for outputing logs and new
    test cases, and then starts the engine for either: up to
    `max_iterations` iterations (i.e. number of runs of the analyzer)
    if `max_iterations >= 0`, or else until full coverage is reached,
    or the criterion is fulfilled (whichever happens first).

    Set `check_root_only` to `False` to ensure every new generated
    test case that is close enough to any reference test data is
    kept. Leaving it to `True` speeds the oracle check by only
    comparing new tests agains the original reference version.
    '''

    criterion = self.criterion

    if not self._initialized:
      criterion.finalize_setup ()
      p1 ('Starting tests for {}{}.'
          .format (self, '' if max_iterations < 0 else
                   ' ({} max iterations)'.format (max_iterations)))
      self._initialized = True
    else:
      p1 ('Continuing tests for {}{}.'
          .format (self, '' if max_iterations < 0 else
                   ' ({} max iterations)'.format (max_iterations)))
      initial_test_cases = initial_test_cases or 0

    report = report if isinstance (report, Report) else \
             report (criterion, **kwds)

    # Initialize search to add new test cases in every call to run:
    self._initialize_search (report, initial_test_cases)

    coverage = criterion.coverage ()
    p1 ('#0 {}: {.as_prop:10.8%}'.format(criterion, coverage))
    report.step ('{0}-cover: {1} #test cases: {0.num_test_cases} '
                 .format(criterion, coverage),
                 '#adversarial examples: 0',
                 dry = True)

    iteration = 1
    init_tests = report.num_tests
    init_adversarials = report.num_adversarials
    # Note some test cases might be inserted multiple times: in such a
    # case only the max index will be remembered as origin:
    record = InputsDict ([(x, dict (root_index = i,
                                    index = i,
                                    label = int (self._run_test (x))))
                          for i, x in enumerate (criterion.test_cases)])

    try:

      while ((iteration <= max_iterations or max_iterations < 0) and
             not coverage.done):

        adversarial = False

        search_attempt, target = criterion.search_next ()
        if search_attempt != None:
          x0, x1, d = search_attempt

          # Check if x1 is already met:
          new = x1 not in record

          # Test oracle for adversarial testing
          close_enough = new
          close_enough &= all (f.close_to (self.ref_data.data if not check_root_only else
                                           [criterion.test_cases[record[x0]['root_index']]], x1)
                               for f in self.dynamic_filters)
          close_enough &= all (f.close_enough (x1) for f in self.static_filters)
          if close_enough:
            criterion.add_new_test_cases ([x1], covered_target = target)
            coverage = criterion.coverage ()
            y0 = self._run_test (x0)
            y1 = self._run_test (x1)
<<<<<<< HEAD
=======
            root_index = record[x0]['root_index']
            root_dist = criterion.metric.distance (x1, criterion.test_cases[root_index])
            record[x1] = dict (root_index = root_index,
                               root_dist = float (root_dist),
                               origin_index = record[x0]['index'],
                               origin_dist = float (d),
                               gen_test_id = report.num_tests,
                               index = len (record),
                               label = int (y1))
>>>>>>> f2905874

            if y1 != y0:
              adversarial = True
              criterion.pop_test ()
              report.new_adversarial (new = (x1, y1), orig = (x0, y0), dist = d,
                                      is_int = criterion.metric.is_int)
            else:
              report.new_test (new = (x1, y1), orig = (x0, y0), dist = d,
                               is_int = criterion.metric.is_int)

        p1 ('#{} {}: {.as_prop:10.8%} {}'
            .format (iteration, criterion, coverage,
                     'with {} at {} distance {}: {}'
                     .format('new test case' if close_enough else
                             'failed attempt' if new else 'not new',
                             criterion.metric, d,
                             'too far from raw input' if (not close_enough and
                                                          not check_root_only) else
                             'too far from original input' if not close_enough else
                             'adversarial' if adversarial else 'passed')
                     if search_attempt != None else 'after failed attempt'))

        report.step ('{0}-cover: {1} #test cases: {0.num_test_cases} '
                     .format(criterion, coverage),
                     '#adversarial examples: {0.num_adversarials} '
                     .format(report),
                     '#diff: {} {}'
                     .format(d if search_attempt != None else '_',
                             target.log_repr ()))

        iteration += 1

    except EarlyTermination as e:
      p1 ('{}'.format (e))
    except KeyboardInterrupt:
      p1 ('Interrupted.')

    p1 ('Terminating after {} iteration{}: '
        '{} test{} generated, {} of which {} adversarial.'
        .format (*s_(iteration - 1),
                 *s_(report.num_tests - init_tests),
                 *is_are_(report.num_adversarials - init_adversarials)))

    report.record (criterion.test_cases, record,
                    norm = repr (criterion.metric))

    return report


  def _stat_based_inits(self):
    '''
    Performs basic and incremental static initializations of the
    criterion (and its associated analyzer).
    '''

    objects = [ self.criterion,
                self.criterion.analyzer,
                self.criterion.analyzer.input_metric ] \
                + self.criterion.analyzer.input_bounds \
                + self.static_filters \
                + self.dynamic_filters
    for o in objects:
      if isinstance (o, _InputsStatBasedInitializable):
        o.inputs_stat_initialize (train_data = self.train_data,
                                  test_data = self.ref_data)

    def _acc_initializers (acc, o):
      if isinstance (o, _ActivationStatBasedInitializable):
        acc[0].extend (o.stat_based_basic_initializers ())
        acc[1].extend (o.stat_based_incremental_initializers ())
        acc[2].extend (o.stat_based_train_cv_initializers ())
        acc[3].extend (o.stat_based_test_cv_initializers ())
      return acc
    ggi, gi, trcv, tscv = \
         reduce (_acc_initializers, objects, ([], [], [], []))

    # Run stats on batched activations, and/or accumulate for layers
    # that require full activations for their stats.

    if gi == [] and ggi == [] and trcv == [] and tscv == []:
      return

    if gi != [] or ggi != []:
      if gi != []:
        np1 ('Computing {}... '
             .format(' & '.join((map ((lambda gi: gi['name']), gi)))))
      else:
        np1 ('Aggregating activations required for {}... '
             .format(' & '.join((map ((lambda gg: gg['name']), ggi)))))
      acc = [ None for _ in gi ]
      gacc_indexes = set().union (*(gg['layer_indexes'] for gg in ggi))
      gacc = dict.fromkeys (gacc_indexes, np.array([]))
      for act in self._batched_activations_on_raw_data ():
        acc = [ g['accum'](act, acc) for g, acc in zip(gi, acc) ]
        if ggi != []:
          for j in gacc_indexes:
            gacc[j] = (np.concatenate ((gacc[j], act[j]), axis = 0)
                       if gacc[j].any () else np.copy (act[j]))
      for g, acc in zip(gi, acc):
        if 'final' in g: g['final'](acc)
      print ('done.')
      for g in gi:
        if 'print' in g: print (g['print']())
      print ('', end = '', flush = True)

      # Now we can pass the aggregated activations to basic stat
      # initializers.

      if ggi == []:
        return

      np1 ('Computing {}... '
           .format(' & '.join((map ((lambda gg: gg['name']), ggi)))))
      for gg in ggi:
        gg['once']({ j: gacc[j] for j in gg['layer_indexes']})
      print ('done.')
      for gg in ggi:
        if 'print' in gg: print (gg['print']())
      print (end = '', flush = True)

    if trcv != []:
      self._cv_init (trcv, self.train_data)

    if tscv != []:
      self._cv_init (tscv, self.ref_data)


  def _cv_init (self, cv, data):
    idxs = np.arange (len (data.data))
    for x in cv:
      np1 ('Computing {}... ' .format(x['name']))

      train_size = x['train_size'] if 'train_size' in x else None
      test_size = x['test_size'] if 'test_size' in x else None
      if isinstance (train_size, int) and isinstance (test_size, int):
        train_size = max (1, min (train_size, len (idxs) - test_size))
      elif isinstance (train_size, int):
        train_size = min (train_size, len (idxs) - 1)

      if isinstance (train_size, int) and test_size is None:
        test_size = min (len (idxs) - train_size, len (idxs) - 1)
      elif isinstance (train_size, int) and isinstance (test_size, int):
        test_size = min (test_size, len (idxs) - train_size)
      elif isinstance (test_size, int):
        test_size = min (test_size, len (idxs) - 1)

      train_idxs, test_idxs = train_test_split \
                              (idxs, test_size = test_size, train_size = train_size)
      acts, input_data, preds = self._activations_on_indexed_data (data, train_idxs)
      acc = x['train']({ j: acts[j] for j in x['layer_indexes'] },
                       input_data = input_data,
                       true_labels = data.labels[train_idxs],
                       pred_labels = preds)

      if 'test' in x:
        acts, input_data, preds = self._activations_on_indexed_data (data, test_idxs)
        x['test']({ j: acts[j] for j in x['layer_indexes'] },
                  input_data = input_data,
                  true_labels = data.labels[test_idxs],
                  pred_labels = preds)


  def _batched_activations_on_raw_data(self):
    batches = np.array_split (self.ref_data.data,
                              len (self.ref_data.data) // 1000 + 1)
    for batch in batches:
      yield (self.criterion.analyzer.eval_batch (batch, allow_input_layer = True))


  def _activations_on_indexed_data(self, data, indexes):
    batch = data.data[indexes]
    return (self.criterion.analyzer.eval_batch (batch, allow_input_layer = True),
            batch,
            self._run_tests (batch))


  # ---


# ---

CL = TypeVar('CL')                  # Type variable for covered layers

def setup (test_object: test_objectt = None,
           cover_layers: Sequence[CL] = None,
           setup_analyzer: Callable[[dict], Analyzer] = None,
           setup_criterion: Callable[[Sequence[CL], Analyzer, dict], Criterion] = None,
           criterion_args: dict = {},
           engine_args: dict = {},
           **kwds) -> Engine:
  """
  Helper to build engine instances.  Extra arguments are passed to the
  analyzer setup function (`setup_analyzer`).

  Note: only fields ``dnn``, ``raw_data``, and ``train_data`` are
  required from `test_object`.

  Extra arguments are passed to `setup_analyzer`.
  """

  print ('DNN under test has {0} layer functions, {1} of which {2} to be covered:'
         .format(len(get_layer_functions (test_object.dnn)[0]), len(cover_layers),
                 'is' if len(cover_layers) <= 1 else 'are'),
         [ cl for cl in cover_layers ],
         sep='\n', end = '\n\n')
  analyzer = setup_analyzer (analyzed_dnn = test_object.dnn, **kwds)
  criterion = setup_criterion (cover_layers, analyzer, **criterion_args)
  return Engine (test_object.raw_data, test_object.train_data, criterion,
                 **engine_args)


# ------------------------------------------------------------------------------
# Provide slightly more specialized classes:


class CoverableLayer:
  '''
  Base class for any layer based on which coverability criteria are
  defined.

  Note: this reuses `cover_layert` to hold `layer` and `layer_index`,
  yet one should not rely on that as this is only temporary.
  '''

  def __init__(self, layer = None, layer_index = None,
               prev: int = None, succ: int = None):
    self.layer = layer
    self.layer_index = layer_index
    self.is_conv = is_conv_layer (layer)
    self.prev_layer_index = prev
    self.succ_layer_index = succ


  def __repr__(self):
    return self.layer.name


  @abstractmethod
  def coverage(self):
    pass


# ---


class BoolMappedCoverableLayer (CoverableLayer):
  '''
  Represents a layer where coverage is defined using a Boolean mapping
  from each neuron.
  '''

  def __init__(self,
               feature_indices = None,
               bottom_act_value = MIN,
               **kwds):
    super().__init__(**kwds)
    self._initialize_map (feature_indices)
    self.activations = []          ## to store some neuron activations
    self.bottom_act_value = bottom_act_value
    self.filtered_out = 0


  def _initialize_map(self, feature_indices) -> None:
    shape = tuple(self.layer.output_shape)
    self.map = np.ones(shape[1:], dtype = bool)
    if self.is_conv and feature_indices != None:
      for i in range(0, self.map.shape[-1]):
        if not i in feature_indices:
          self.map[...,i] = False


  def filter_out_padding_against(self, prev_layer):
    if not self.is_conv: return
    tp1 ('Filtering out padding neurons from layer {}'.format(self))
    paddings = 0
    for n in np.ndindex (self.map.shape):
      if self.map[n]:
        if is_padding (n, self, prev_layer, post = True, unravel_pos = False):
          self.map[n] = False
          paddings += 1
    self.filtered_out += paddings


  def coverage(self, feature_indices) -> Coverage:
    if not self.is_conv or feature_indices == None:
      nc = np.count_nonzero (self.map)
      tot = np.prod (self.map.shape)
    else:
      nc, tot = 0, 0
      for i in range(0, self.map.shape[-1]):
        if not i in feature_indices: continue
        nc += np.count_nonzero (self.map[...,i])
        tot += self.map[...,i].size
    tot -= self.filtered_out
    return Coverage (covered = tot - nc, total = tot)


  ## to get the index of the next property to be satisfied
  # [ eq. (15,17,18)? ]
  def find(self, f):
    acts = np.array (self.activations)
    spos = f (acts)
    pos = np.unravel_index (spos, acts.shape)
    return pos, acts.item (spos)


  def cover_neuron(self, pos) -> None:
    self.map[pos] = False


  def inhibit_activation(self, pos) -> None:
    '''
    Inhibit any activation at the given position so that it is not
    returned by any direct subsequent call to `find` (i.e not preceded
    by a call to `update_with_new_activations`).
    '''
    act = self.activations
    while len(pos) != 1:
      act = act[pos[0]]
      pos = pos[1:]
    act[pos] = self.bottom_act_value


  def update_with_new_activations(self, acts) -> None:
    for act in acts[self.layer_index]:
      act = np.array([copy.copy(act)])
      # Keep only negative new activation values:
      # TODO: parameterize this (ditto bottom_act_value)
      act[act >= 0] = 0
      self.map = np.logical_and (self.map, act[0])
      # Append activations after map change
      self._append_activations (act)


  def _append_activations(self, act):
    '''
    Append given activations into the internal buffer.
    '''
    if len(self.activations) >= BUFFER_SIZE:
      self.activations.pop(-1)
    self.activations.insert(0, act)
    self._filter_out_covered_activations ()


  def _filter_out_covered_activations(self):
    for j in range(0, len(self.activations)):
      # Only keep values of non-covered activations
      self.activations[j] = np.multiply(self.activations[j], self.map)
      self.activations[j][self.activations[j] >= 0] = self.bottom_act_value


  def pop_activations (self):
     self.activations.pop ()


# ---


class LayerLocalAnalyzer (Analyzer):
  '''
  Analyzers that seek layer-local criteria must inherit this class to
  register the sequence of covered layers.
  '''

  @abstractmethod
  def finalize_setup(self, clayers: Sequence[CoverableLayer]):
    raise NotImplementedError


# ---


class LayerLocalCriterion (Criterion):
  '''
  Criteria whose definition involves layer-local coverage properties.

  - `shallow_first = True` indicates that shallower layers are given
    priority when selecting new test targets.
  '''

  def __init__(self,
               clayers: Sequence[BoolMappedCoverableLayer] = None,
               shallow_first = True,
               feature_indices = None,
               **kwds):
    self.shallow_first = shallow_first
    self.cover_layers = clayers
    self.feature_indices = feature_indices
    super().__init__(**kwds)
    for cl in self.cover_layers:
      assert isinstance (cl, BoolMappedCoverableLayer)


  def finalize_setup(self):
    if isinstance (self.analyzer, LayerLocalAnalyzer):
      self.analyzer.finalize_setup (self.cover_layers)


  @property
  def _updatable_layers(self):
    '''
    Gives the set of all internal objects that are updated upon
    insertion of a new test case.
    '''
    return self.cover_layers


  def stat_based_incremental_initializers(self):
    if len (self.cover_layers) <= 1:
      for cl in self.cover_layers: cl.pfactor = 1.0
      return None
    else:
      return [{
        'name': 'magnitude coefficients',
        'accum': self._acc_magnitude_coefficients,
        'final': self._calculate_pfactors,
        'print': (lambda : [cl.pfactor for cl in self.cover_layers]),
      }]


  def _acc_magnitude_coefficients(self, new_acts, prev_acts = None):
    import copy
    if prev_acts is None:
      prev_acts = copy.copy (new_acts)
    else:
      for j in range(0, len(prev_acts)):
        prev_acts[j] = np.concatenate((prev_acts[j], new_acts[j]), axis = 0)
    return prev_acts


  def _calculate_pfactors (self, activations):
    fks = [ np.average (np.abs (activations[cl.layer_index]))
            for cl in self.cover_layers ]
    av = np.average (fks)
    for cl, fks in zip(self.cover_layers, fks):
      cl.pfactor = av / fks


  # ---


  def coverage(self) -> Coverage:
    c = Coverage (total = 0)
    for cl in self.cover_layers:
      # if self.test_object.tests_layer (cl):
      # assert (self.test_object.tests_layer (cl))
      c += cl.coverage (self.feature_indices)
    return c


  # ---


  def pop_test (self):
    '''
    Pop last inserted test case, and update the associated recorded
    activations used to find new test targets.
    '''
    super ().pop_test ()
    for cl in self._updatable_layers:
      cl.pop_activations ()


  def register_new_activations(self, acts):
    """
    Register new test cases
    """
    for cl in self._updatable_layers:
      cl.update_with_new_activations (acts)


  def get_max(self) -> Tuple[BoolMappedCoverableLayer, Tuple[int, ...], float, Input]:
    '''
    '''
    layer, pos, value = None, None, MIN
    for i, cl in enumerate(self.cover_layers):
      p, v = cl.find (np.argmax)
      v *= cl.pfactor
      if v > value:
        layer, pos, value = i, p, v
        if self.shallow_first: break
        if np.random.uniform (0., 1.) < i * 1.0 / len(self.cover_layers): break
    if layer == None:
      sys.exit('incorrect layer indices specified' +
               '(the layer tested shall be either conv or dense layer)')
    return self.cover_layers[layer], pos, value, self.test_cases[-1-pos[0]]


  def get_random(self):
    clx = [ cl for cl in self.cover_layers if np.any (cl.map) ]
    if clx == []:
      return None
    else:
      while True:
        idx = np.random.randint(0, len(clx))
        cl = clx[idx]
        tot_s = np.prod (cl.map.shape)
        # pos = np.random.randint (0, tot_s)
        # if not self.test_object.feature_indices == None:
        pos = np.argmax (cl.map.shape)
        while pos < tot_s and not cl.map.item(pos):
          pos += 1
        if pos < tot_s and cl.map.item(pos):
          break
    return cl, (0,) + np.unravel_index(pos, cl.map.shape)


# ---<|MERGE_RESOLUTION|>--- conflicted
+++ resolved
@@ -871,8 +871,6 @@
             coverage = criterion.coverage ()
             y0 = self._run_test (x0)
             y1 = self._run_test (x1)
-<<<<<<< HEAD
-=======
             root_index = record[x0]['root_index']
             root_dist = criterion.metric.distance (x1, criterion.test_cases[root_index])
             record[x1] = dict (root_index = root_index,
@@ -882,7 +880,6 @@
                                gen_test_id = report.num_tests,
                                index = len (record),
                                label = int (y1))
->>>>>>> f2905874
 
             if y1 != y0:
               adversarial = True
